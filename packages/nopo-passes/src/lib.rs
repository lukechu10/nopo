--- conflicted
+++ resolved
@@ -132,18 +132,9 @@
         }
         marks.insert(path.clone(), Mark::Temporary);
 
-<<<<<<< HEAD
-        let file_id = file_id_map.insert_new_file(fs_path.clone());
-        // Check if `entry_file_id` has been set. If not, this is the entry file so we will set it
-        // now.
-        if entry_file_id.is_none() {
-            entry_file_id = Some(file_id);
-        }
-=======
         // Parse the file.
         let file_id = graph.file_id_map.insert_new_file(path.clone());
         let parsed_file = parse_file(&path, file_id, db.diagnostics.clone())?;
->>>>>>> f60165db
 
         // Recursively visit all the modules that this module imports.
         let parent_dir = path.parent().expect("file has no parent dir");
