use std::cmp::Ordering;
use std::rc::Rc;

use crate::types::{ChunkBuilder, Instr, ObjClosure, ObjProto, Object, UpValue, Value, ValueArray};

#[derive(Debug)]
pub struct CallFrame {
    /// Instruction pointer.
    ip: usize,
    /// Index of the start of the call frame in the stack.
    frame_pointer: usize,
    /// Whether this function was called using calli or callglobal.
    is_call_global: bool,
    closure: Rc<ObjClosure>,
}

#[derive(Debug)]
pub struct Vm {
    pub stack: ValueArray,
    call_stack: Vec<CallFrame>,
}

impl Vm {
    pub fn new(closure: ObjClosure) -> Self {
        let frame = CallFrame {
            ip: 0,
            frame_pointer: 0,
            is_call_global: false,
            closure: Rc::new(closure),
        };
        Self {
            stack: Vec::new(),
            call_stack: vec![frame],
        }
    }

    fn frame(&self) -> &CallFrame {
        self.call_stack.last().unwrap()
    }
    fn frame_mut(&mut self) -> &mut CallFrame {
        self.call_stack.last_mut().unwrap()
    }

    fn ip(&self) -> usize {
        self.frame().ip
    }
    fn ip_mut(&mut self) -> &mut usize {
        &mut self.frame_mut().ip
    }

    fn code(&self) -> &[Instr] {
        &self.frame().closure.proto.chunk.code
    }

    fn pop(&mut self) -> Value {
        self.stack.pop().unwrap()
    }

    fn cleanup_function(&mut self) {
        let ret_value = self.pop();
        let frame = self.call_stack.pop().unwrap();

        // Cleanup locals created inside function.
        if frame.is_call_global {
            self.stack.truncate(frame.frame_pointer);
        } else {
            self.stack.truncate(frame.frame_pointer - 1);
        }
        self.stack.push(ret_value);
    }

    fn calli(&mut self, args: u32) {
        let callee = &self.stack[self.stack.len() - args as usize - 1];
        let closure = callee.as_object().unwrap().as_closure().unwrap();
        let callee_arity = closure.proto.arity;
        match callee_arity.cmp(&args) {
            Ordering::Less => {
                // Call first with callee_args number of args. Then call that expression
                // again with remaining args.
                let extra_arity = args - callee_arity;
                let extra = (0..extra_arity).map(|_| self.pop()).collect::<Vec<_>>();
                // Get the new closure on the top of the stack.
                // We need to run this new frame to completion to get the value of the closre.
                self.calli(callee_arity);
                self.run_frame();

                for value in extra {
                    self.stack.push(value);
                }
                self.calli(extra_arity);
            }
            Ordering::Equal => {
                self.call_stack.push(CallFrame {
                    ip: 0,
                    frame_pointer: self.stack.len() - callee_arity as usize,
                    is_call_global: true,
                    closure,
                });
            }
<<<<<<< HEAD
            Ordering::Greater => {
                // Generate a lambda on the fly. Capture all arguments as upvalues. Capture the
                // original closure as the lambda_arity-th upvalue.
                let lambda_arity = callee_arity - args;
                let mut chunk = ChunkBuilder::new("<partial>".to_string(), lambda_arity);
                let mut upvalues = (0..args)
                    .map(|_| self.pop())
                    .map(UpValue)
                    .collect::<Vec<_>>();
                upvalues.push(UpValue(self.pop())); // This should be the closure.
                chunk.write(Instr::LoadUpValue(lambda_arity));
                for i in 0..args {
                    chunk.write(Instr::LoadUpValue(i));
                }
                for i in 0..lambda_arity {
                    chunk.write(Instr::LoadLocal(i));
                }
                chunk.write(Instr::Calli { args: callee_arity });
                let chunk = chunk.into_chunk();
                print_chunk(&chunk, &mut std::io::stderr()).unwrap();
                let closure = ObjClosure {
                    proto: ObjProto {
                        chunk: Rc::new(chunk),
                        arity: lambda_arity,
                        upvalues_count: args,
                    },
                    upvalues,
                };
                self.stack
                    .push(Value::Object(Rc::new(Object::Closure(Rc::new(closure)))));
=======
            chunk.write(Instr::Calli { args: callee_arity });
            let chunk = chunk.into_chunk();
            let closure = ObjClosure {
                proto: ObjProto {
                    chunk: Rc::new(chunk),
                    arity: lambda_arity,
                    upvalues_count: args,
                },
                upvalues,
            };
            self.stack
                .push(Value::Object(Rc::new(Object::Closure(Rc::new(closure)))));
        } else if callee_arity == args {
            self.call_stack.push(CallFrame {
                ip: 0,
                frame_pointer: self.stack.len() - callee_arity as usize,
                is_call_global: false,
                closure,
            });
        } else {
            // Call first with callee_args number of args. Then call that expression
            // again with remaining args.
            let extra_arity = args - callee_arity;
            let extra = (0..extra_arity).map(|_| self.pop()).collect::<Vec<_>>();
            // Get the new closure on the top of the stack.
            // We need to run this new frame to completion to get the value of the closre.
            self.calli(callee_arity);
            self.run();

            for value in extra {
                self.stack.push(value);
>>>>>>> f60165db
            }
        }
    }
    fn call_global(&mut self, idx: u32, args: u32) {
        let callee = &self.stack[idx as usize];
        let closure = callee.as_object().unwrap().as_closure().unwrap();
        let callee_arity = closure.proto.arity;
        match callee_arity.cmp(&args) {
            Ordering::Less => {
                // Call first with callee_args number of args. Then call that expression
                // again with remaining args.
                let extra_arity = args - callee_arity;
                let extra = (0..extra_arity).map(|_| self.pop()).collect::<Vec<_>>();
                // Get the new closure on the top of the stack.
                // We need to run this new frame to completion to get the value of the closre.
                self.call_global(idx, callee_arity);
                self.run_frame();

                for value in extra {
                    self.stack.push(value);
                }
                self.calli(extra_arity);
            }
            Ordering::Equal => {
                self.call_stack.push(CallFrame {
                    ip: 0,
                    frame_pointer: self.stack.len() - callee_arity as usize,
                    is_call_global: true,
                    closure,
                });
            }
<<<<<<< HEAD
            Ordering::Greater => {
                // Generate a lambda on the fly. Capture all arguments as upvalues.
                let lambda_arity = callee_arity - args;
                let mut chunk = ChunkBuilder::new("<partial>".to_string(), lambda_arity);
                let upvalues = (0..args)
                    .map(|_| self.pop())
                    .map(UpValue)
                    .collect::<Vec<_>>();
                for i in 0..args {
                    chunk.write(Instr::LoadUpValue(i));
                }
                for i in 0..lambda_arity {
                    chunk.write(Instr::LoadLocal(i));
                }
                chunk.write(Instr::CallGlobal {
                    idx,
                    args: callee_arity,
                });
                let chunk = chunk.into_chunk();
                print_chunk(&chunk, &mut std::io::stderr()).unwrap();
                let closure = ObjClosure {
                    proto: ObjProto {
                        chunk: Rc::new(chunk),
                        arity: lambda_arity,
                        upvalues_count: args,
                    },
                    upvalues,
                };
                self.stack
                    .push(Value::Object(Rc::new(Object::Closure(Rc::new(closure)))));
=======
            chunk.write(Instr::CallGlobal {
                idx,
                args: callee_arity,
            });
            let chunk = chunk.into_chunk();
            let closure = ObjClosure {
                proto: ObjProto {
                    chunk: Rc::new(chunk),
                    arity: lambda_arity,
                    upvalues_count: args,
                },
                upvalues,
            };
            self.stack
                .push(Value::Object(Rc::new(Object::Closure(Rc::new(closure)))));
        } else if callee_arity == args {
            self.call_stack.push(CallFrame {
                ip: 0,
                frame_pointer: self.stack.len() - callee_arity as usize,
                is_call_global: true,
                closure,
            });
        } else {
            // Call first with callee_args number of args. Then call that expression
            // again with remaining args.
            let extra_arity = args - callee_arity;
            let extra = (0..extra_arity).map(|_| self.pop()).collect::<Vec<_>>();
            // Get the new closure on the top of the stack.
            // We need to run this new frame to completion to get the value of the closre.
            self.call_global(idx, callee_arity);
            self.run();

            for value in extra {
                self.stack.push(value);
>>>>>>> f60165db
            }
        }
    }

    pub fn run(&mut self) {
        loop {
            self.run_frame();
            if self.call_stack.len() == 1 {
                // We have reached the end of the program.
                return;
            } else {
                // Return from a function.
                self.cleanup_function();
                continue;
            }
        }
    }

    /// Runs the interpreter loop until the end of the call frame has been reached.
    fn run_frame(&mut self) {
        macro_rules! gen_int_op {
            ($op:tt) => {{
                let rhs = self.pop();
                let lhs = self.stack.last().unwrap();
                let value = match (lhs, rhs) {
                    (Value::Int(lhs), Value::Int(rhs)) => Value::Int(*lhs $op rhs),
                    _ => unreachable!(),
                };
                *self.stack.last_mut().unwrap() = value;
            }};
        }
        macro_rules! gen_int_relational_op {
            ($op:tt) => {{
                let rhs = self.pop();
                let lhs = self.stack.last().unwrap();
                let value = match (lhs, rhs) {
                    (Value::Int(lhs), Value::Int(rhs)) => Value::Bool(*lhs $op rhs),
                    _ => unreachable!(),
                };
                *self.stack.last_mut().unwrap() = value;
            }};
        }

        while self.ip() < self.code().len() {
            let instr = self.code()[self.ip()];
            let stack_len = self.stack.len();
            match instr {
                Instr::LoadBool(value) => self.stack.push(Value::Bool(value)),
                Instr::LoadInt(value) => self.stack.push(Value::Int(value)),
                Instr::LoadFloat(value) => self.stack.push(Value::Float(value)),
                Instr::LoadChar(value) => self.stack.push(Value::Char(value)),
                Instr::LoadConst(idx) => self
                    .stack
                    .push(self.frame().closure.proto.chunk.consts[idx as usize].clone()),
                Instr::LoadLocal(offset) => self
                    .stack
                    .push(self.stack[offset as usize + self.frame().frame_pointer].clone()),
                Instr::LoadGlobal(idx) => self.stack.push(self.stack[idx as usize].clone()),
                Instr::LoadUpValue(idx) => {
                    let upvalue = self.frame().closure.upvalues[idx as usize].clone();
                    self.stack.push(upvalue.0);
                }
                Instr::Dup => {
                    self.stack.push(self.stack.last().unwrap().clone());
                }
                Instr::DupRel(n) => {
                    self.stack
                        .push(self.stack[self.stack.len() - 1 - n as usize].clone());
                }
                Instr::Swap => {
                    let stack_len = self.stack.len();
                    self.stack.swap(stack_len - 1, stack_len - 2);
                }
                Instr::Jump(distance) => {
                    *self.ip_mut() += distance as usize;
                }
                Instr::CJump(distance) => {
                    let cond = self.pop().as_bool().unwrap();
                    if cond {
                        *self.ip_mut() += distance as usize;
                    }
                }
                Instr::Calli { args } => {
                    *self.ip_mut() += 1;
                    self.calli(args);
                    // Skip ip increment.
                    continue;
                }
                Instr::CallGlobal { idx, args } => {
                    *self.ip_mut() += 1;
                    self.call_global(idx, args);
                    // Skip ip increment.
                    continue;
                }
                Instr::MakeClosure { idx, upvalues } => {
                    let upvalues = (0..upvalues)
                        .map(|_| self.pop())
                        .map(UpValue)
                        .collect::<Vec<_>>();
                    let proto = self.frame().closure.proto.chunk.consts[idx as usize]
                        .as_object()
                        .unwrap()
                        .as_proto()
                        .unwrap()
                        .clone();
                    self.stack
                        .push(Value::Object(Rc::new(Object::Closure(Rc::new(
                            ObjClosure {
                                proto: proto.clone(),
                                upvalues,
                            },
                        )))));
                }
                Instr::MakeTuple { args } => {
                    let mut values = (0..args).map(|_| self.pop()).collect::<Vec<_>>();
                    values.reverse();
                    self.stack
                        .push(Value::Object(Rc::new(Object::Tuple(values))));
                }
                Instr::MakeAdt { tag, args } => {
                    let mut values = (0..args).map(|_| self.pop()).collect::<Vec<_>>();
                    values.reverse();
                    self.stack
                        .push(Value::Object(Rc::new(Object::Adt(tag, values))));
                }
                Instr::GetField(idx) => {
                    let value = self.pop();
                    let field = match &**value.as_object().unwrap() {
                        Object::Tuple(values) | Object::Adt(_, values) => {
                            values[idx as usize].clone()
                        }
                        _ => unreachable!(),
                    };
                    self.stack.push(field);
                }
                Instr::GetFieldPush(idx) => {
                    let value = self.stack.last().unwrap();
                    let field = match &**value.as_object().unwrap() {
                        Object::Tuple(values) | Object::Adt(_, values) => {
                            values[idx as usize].clone()
                        }
                        _ => unreachable!(),
                    };
                    self.stack.push(field);
                }
                Instr::HasTag(tag) => {
                    let value = self.stack.last().unwrap();
                    let has_tag = *value.as_object().unwrap().as_adt().unwrap().0 == tag;
                    self.stack.push(Value::Bool(has_tag));
                }
                Instr::IntAdd => gen_int_op!(+),
                Instr::IntSub => gen_int_op!(-),
                Instr::IntMul => gen_int_op!(*),
                Instr::IntDiv => gen_int_op!(/),
                Instr::IntMod => gen_int_op!(%),
                Instr::IntAnd => gen_int_op!(&),
                Instr::IntOr => gen_int_op!(|),
                Instr::IntXor => gen_int_op!(^),
                Instr::IntShl => gen_int_op!(<<),
                Instr::IntShr => gen_int_op!(>>),
                Instr::IntRor => {
                    let first = self.pop();
                    let second = self.pop();
                    let value = match (first, second) {
                        (Value::Int(first), Value::Int(second)) => {
                            Value::Int(first.rotate_right(second as u32))
                        }
                        _ => unreachable!(),
                    };
                    self.stack.push(value);
                }
                Instr::IntLt => gen_int_relational_op!(<),
                Instr::IntGt => gen_int_relational_op!(>),
                Instr::IntLte => gen_int_relational_op!(<=),
                Instr::IntGte => gen_int_relational_op!(>=),
                Instr::BoolNot => {
                    let value = self.pop();
                    self.stack.push(Value::Bool(!value.as_bool().unwrap()));
                }
                Instr::BoolAnd => {
                    let first = self.pop().as_bool().unwrap();
                    let second = self.pop().as_bool().unwrap();
                    self.stack.push(Value::Bool(first && second));
                }
                Instr::BoolOr => {
                    let first = self.pop().as_bool().unwrap();
                    let second = self.pop().as_bool().unwrap();
                    self.stack.push(Value::Bool(first || second));
                }
                Instr::ValEq => {
                    let first = self.pop();
                    let second = self.pop();
                    let value = match (first, second) {
                        (Value::Int(first), Value::Int(second)) => first == second,
                        (Value::Bool(first), Value::Bool(second)) => first == second,
                        (Value::Char(first), Value::Char(second)) => first == second,
                        (Value::Object(_first), Value::Object(_second)) => todo!(),
                        (first, second) => unreachable!("cannot compare {first:?} with {second:?}"),
                    };
                    self.stack.push(Value::Bool(value));
                }
                Instr::Pop => {
                    let _ = self.pop();
                }
                Instr::PopN(n) => {
                    for _ in 0..n {
                        let _ = self.pop();
                    }
                }
                Instr::Slide(idx) => {
                    let top = self.pop();
                    for _ in 0..idx {
                        let _ = self.pop();
                    }
                    self.stack.push(top);
                }
            }
            debug_assert_eq!(self.stack.len() as i32, stack_len as i32 + instr.adjust());
            *self.ip_mut() += 1;
        }
    }
}

impl Drop for Vm {
    fn drop(&mut self) {
        if std::thread::panicking() {
            // VM has crashed. Print some debugging info.
            eprintln!("== VM Crashed ==");
            eprintln!("== Chunk name: {}", self.frame().closure.proto.chunk.name);
            eprintln!("== IP: {}", self.frame().ip);
            eprintln!("== FP: {}", self.frame().frame_pointer);
            eprintln!("== STACK");
            for (i, value) in self.stack.iter().enumerate() {
                println!("{i}: {value}");
            }
        }
    }
}<|MERGE_RESOLUTION|>--- conflicted
+++ resolved
@@ -97,7 +97,6 @@
                     closure,
                 });
             }
-<<<<<<< HEAD
             Ordering::Greater => {
                 // Generate a lambda on the fly. Capture all arguments as upvalues. Capture the
                 // original closure as the lambda_arity-th upvalue.
@@ -128,39 +127,6 @@
                 };
                 self.stack
                     .push(Value::Object(Rc::new(Object::Closure(Rc::new(closure)))));
-=======
-            chunk.write(Instr::Calli { args: callee_arity });
-            let chunk = chunk.into_chunk();
-            let closure = ObjClosure {
-                proto: ObjProto {
-                    chunk: Rc::new(chunk),
-                    arity: lambda_arity,
-                    upvalues_count: args,
-                },
-                upvalues,
-            };
-            self.stack
-                .push(Value::Object(Rc::new(Object::Closure(Rc::new(closure)))));
-        } else if callee_arity == args {
-            self.call_stack.push(CallFrame {
-                ip: 0,
-                frame_pointer: self.stack.len() - callee_arity as usize,
-                is_call_global: false,
-                closure,
-            });
-        } else {
-            // Call first with callee_args number of args. Then call that expression
-            // again with remaining args.
-            let extra_arity = args - callee_arity;
-            let extra = (0..extra_arity).map(|_| self.pop()).collect::<Vec<_>>();
-            // Get the new closure on the top of the stack.
-            // We need to run this new frame to completion to get the value of the closre.
-            self.calli(callee_arity);
-            self.run();
-
-            for value in extra {
-                self.stack.push(value);
->>>>>>> f60165db
             }
         }
     }
@@ -192,7 +158,6 @@
                     closure,
                 });
             }
-<<<<<<< HEAD
             Ordering::Greater => {
                 // Generate a lambda on the fly. Capture all arguments as upvalues.
                 let lambda_arity = callee_arity - args;
@@ -223,42 +188,6 @@
                 };
                 self.stack
                     .push(Value::Object(Rc::new(Object::Closure(Rc::new(closure)))));
-=======
-            chunk.write(Instr::CallGlobal {
-                idx,
-                args: callee_arity,
-            });
-            let chunk = chunk.into_chunk();
-            let closure = ObjClosure {
-                proto: ObjProto {
-                    chunk: Rc::new(chunk),
-                    arity: lambda_arity,
-                    upvalues_count: args,
-                },
-                upvalues,
-            };
-            self.stack
-                .push(Value::Object(Rc::new(Object::Closure(Rc::new(closure)))));
-        } else if callee_arity == args {
-            self.call_stack.push(CallFrame {
-                ip: 0,
-                frame_pointer: self.stack.len() - callee_arity as usize,
-                is_call_global: true,
-                closure,
-            });
-        } else {
-            // Call first with callee_args number of args. Then call that expression
-            // again with remaining args.
-            let extra_arity = args - callee_arity;
-            let extra = (0..extra_arity).map(|_| self.pop()).collect::<Vec<_>>();
-            // Get the new closure on the top of the stack.
-            // We need to run this new frame to completion to get the value of the closre.
-            self.call_global(idx, callee_arity);
-            self.run();
-
-            for value in extra {
-                self.stack.push(value);
->>>>>>> f60165db
             }
         }
     }
